--- conflicted
+++ resolved
@@ -2,11 +2,8 @@
 import sys
 import os
 import numpy as np
-<<<<<<< HEAD
+
 import sklearn.model_selection
-
-=======
->>>>>>> 4254e9de
 import model
 
 # Import splitter
@@ -94,7 +91,6 @@
 
 def get_curve(data, strategy, repeat_cv, label):
     print('Starting ', label)
-<<<<<<< HEAD
     X, y = data
 
     plot_x = list(range(STEP, MAX_AGP+1, STEP))
@@ -114,13 +110,6 @@
 
     # TODO: Is this necessary or can json.dump handle np.ndarray?
     avg_plot_y = list(np.mean(plot_ys, axis=0))
-
-=======
-    (train_X, train_y), (test_X, test_y) = data
-    x = list(range(START, MAX_AGP+1, STEP))
-    y = simulate_active_learning(strategy, repeat_cv,
-                                 train_X[:MAX_AGP], train_y[:MAX_AGP], test_X, test_y)
->>>>>>> 4254e9de
     print('Finished', label)
     return {'x': plot_x, 'y': avg_plot_y, 'label': label}
 
