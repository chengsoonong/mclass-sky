%% Submissions for peer-review must enable line-numbering
%% using the lineno option in the \documentclass command.
%%
%% Preprints and camera-ready submissions do not need
%% line numbers, and should have this option removed.
%%
%% Please note that the line numbering option requires
%% version 1.1 or newer of the wlpeerj.cls file.

\documentclass[fleqn,10pt,lineno]{wlpeerj} % for journal submissions
% \documentclass[fleqn,10pt]{wlpeerj} % for preprint submissions

<<<<<<< HEAD


\newcommand{\cheng}[1]{\textcolor{green}{\textbf{Cheng: }{\footnotesize #1}}}

\title{Combining Active Learning Suggestions}
=======
\usepackage{bm} % bold math symbols

% some convenient symbols
\DeclareMathAlphabet{\mathpzc}{OT1}{pzc}{m}{it}
\DeclareMathOperator{\Beta}{Beta}
\DeclareMathOperator{\Bin}{Bin}
\DeclareMathOperator{\arsinh}{arsinh}
\DeclareMathOperator{\tr}{tr}
\newcommand{\A}{\mathpzc{A}}
\newcommand{\B}{\mathcal{B}}
\newcommand{\X}{\mathcal{X}}
\newcommand{\Y}{\mathcal{Y}}
\newcommand{\Ecal}{\mathcal{E}}
\newcommand{\Normal}{\mathcal{N}}
\newcommand{\Unlabelled}{\mathcal{U}}
\newcommand{\Labelled}{\mathcal{L}}
\newcommand{\R}{\mathcal{R}}
\newcommand*{\argmin}{\operatornamewithlimits{argmin}\limits}
\newcommand*{\argmax}{\operatornamewithlimits{argmax}\limits}


\title{An Empirical Study on Combining Active Learning Suggestions}
>>>>>>> 5e89951f

\author[1]{Alasdair Tran}
\author[2]{Cheng Soon Ong}
\affil[1]{Data to Decisions CRC, Kent Town, SA 5067, Australia}
\affil[2]{Machine Learning Research Group, Data61, CSIRO, Australia}

\keywords{machine learning, astronomy, active learning, bandit, rank aggregation}

\begin{abstract}
Recent advances in sensors and scientific instruments have led to an increasing use of machine learning techniques for managing the data deluge. Supervised learning has become a widely used paradigm in many big data applications. However,  labeled examples are required during the training phase of supervised machine learning algorithms, and the labeling has become a significant bottleneck. This paper explores the use of machine learning algorithms for identifying informative examples for labeling, the so-called active learning setting. We empirically compare several active learning heuristics on benchmark datasets, and focus on its application to photometric classification of the Sloan Digital Sky Survey. By considering each active learning heuristic as an expert recommendation of which example to label, we propose to combine them using bandit and rank aggregation algorithms. Our results show that combining active learning suggestions improves over each individual heuristic (including passive learning), and provides a promising practical approach.
\end{abstract}

\begin{document}

\flushbottom
\maketitle
\thispagestyle{empty}

\section*{Introduction}

<<<<<<< HEAD
Previous surveys~\cite{baram04onlcal,hsu15actll}. We are more comprehensive, and consider other types of combination.

There are three ideas which are often used for eliciting human
responses using machine learning predictors. At a high level they are
similar is spirit, but they have different foundations which lead to
different formulations. The ideas are active learning, bandits and
experimental design. Related to this but with literature from a different field is social choice theory, which looks at how individual preferences are aggregated.

=======
Introduction about active learning.

Definitions and stuff.

\section*{Active Learning Heuristics}
\label{sec:examples}

We shall use four popular heuristics:
>>>>>>> 5e89951f


\section*{Binary and Multiclass classification}

\begin{itemize}
  \item binary classification
  \item multiclass classification
\end{itemize}

<<<<<<< HEAD
Base learner: Logistic regression
\begin{itemize}
  \item Warm start?
  \item polynomial kernel of degree 2
\end{itemize}
=======
\begin{table}[h]
	\caption {Summary of active learning heuristics used in our experiments} \label{tab:heuristics}
	\centering
	\begin{tabular}{lll}
		\toprule
		{Name}  & Notation &  Objective  \\
		\midrule
		Entropy & $r_S(\bm{x}; h)$
			& $\argmax_{x \in \Ecal} \left\{-\sum_{y \in \Y} p(y | \bm{x}; h)
            \log \big[ p(y | \bm{x}; h) \big] \right\}$
			\\[2ex]
		Margin & $r_M(\bm{x}; h)$
			& $\argmin_{x \in \Ecal} \left\{ \max_{y \in \Y} p(y | \bm{x}; h) -
            \max_{z \in \Y \setminus \{y\}} p(z | \bm{x}; h)  \right\}$
			\\[2ex]
		QBB Margin & $r_{QM}(\bm{x}; h)$
			& $\argmin_{x \in \Ecal} \left\{ \max_{y \in \Y} p(y | \bm{x}; \B) -
            \max_{z \in \Y \setminus \{y\}} p(z | \bm{x}; \B)  \right\}$
			\\[2ex]
		QBB KL & $r_{QK}(\bm{x}; h)$
			& $\argmax_{x \in \Ecal} \left\{ \dfrac{1}{B}
               \sum_{b=1}^B D_{\mathrm{KL}}(p_b\|p_\B) \right\}$
			\\
		\bottomrule
	\end{tabular}
\end{table}





\begin{table}[ht]
\centering
\begin{tabular}{l|r}
Item & Quantity \\\hline
Widgets & 42 \\
Gadgets & 13
\end{tabular}
\caption{\label{tab:widgets}An example table.}
\end{table}
>>>>>>> 5e89951f

Performance:
\begin{itemize}
  \item Accuracy
  \item Posterior mean balanced accuracy
  \item F1 score
\end{itemize}

Random sampling, figure out asymptote of performance.

\section*{Active Learning, Bandits, Choice and Design of Experiments}

\subsection*{Active Learning}

Active learning considers the setting where the agent interacts with
its environment to procure a training set, rather than passively
receiving i.i.d. samples from some underlying distribution.

It is often assumed that the environment is infinite (e.g. $R^d$) and
the agent has to choose a location, $x$, to query. The oracle then returns
the label $y$. It is often assumed that there is no noise in the label,
and hence there is no benefit of querying the same point $x$ again. In
many practical applications, the environment is considered to be
finite (but large). This is called the pool-based active learning.

The active learning algorithm is often compared to the passive
learning algorithm.

Reward: improvement in performance.

\begin{itemize}
  \item uncertainty sampling
    \begin{itemize}
      \item entropy of probability
      \item margin
    \end{itemize}
  \item version space reduction
    \begin{itemize}
      \item QBB margin
      \item QBB KL
    \end{itemize}
  \item (slow) Reduction of expected variance
  \item (slow) Reduction of expected entropy
  \item (maybe) information density http://burrsettles.com/pub/settles.emnlp08.pdf
\end{itemize}

\subsection*{Bandits}

A bandit problem is a sequential allocation problem defined by a set
of actions. The agent chooses an action at each time step, and the
environment returns a reward. The aim of the agent is to maximise reward.

In basic settings, the set of actions is considered to be
finite. There are three fundamental formalisations of the bandit
problem, depending on the assumed nature of the reward process:
stochastic, adversarial and Markovian. In all three settings the
reward is uncertain, and hence the agent may have to play a particular
action repeatedly.

The agent is compared to a static agent which has played the best
action. This difference in reward is called regret.

\begin{itemize}
  \item survey http://research.microsoft.com/en-us/um/people/sebubeck/SurveyBCB12.pdf
  \item kl-UCB http://arxiv.org/pdf/1210.1136.pdf
  \item OC-UCB http://arxiv.org/pdf/1507.07880v2.pdf
  \item EXP3++ http://jmlr.org/proceedings/papers/v32/seldinb14.pdf
  \item Thompson sampling
\end{itemize}

\subsection*{Choice: Rank aggregation}

http://plato.stanford.edu/entries/social-choice/

\begin{itemize}
  \item Pairwise majority rule
  \item Borda count
  \item geometric mean http://arxiv.org/abs/1410.4391
\end{itemize}


\subsection*{Experimental Design}

In contrast to active learning, experimental design considers the problem of regression, i.e. where the label $y\in R$ is a real number.

The problem to be solved in experimental design is to choose a set of
trials (say of size N) to gather enough information about the object
of interest. The goal is to maximise the information obtained about
the parameters of the model (of the object).

It is often assumed that the observations at the N trials are
independent. When N is finite this is called exact design, otherwise
it is called approximate or continuous design. The environment is
assumed to be infinite (e.g. $R^d$) and the observations are scalar real variables.




\section*{Empirical comparison}

\subsection*{Description of datasets}

\subsubsection*{UCI Data}


\cheng{This should be a table in the appendix.}
\begin{description}
  \item[binary classification]\
  \begin{itemize}
      \item [ionosphere](https://archive.ics.uci.edu/ml/datasets/Ionosphere): Radar data.
      \item [pima](https://archive.ics.uci.edu/ml/datasets/Pima+Indians+Diabetes): Pima Indians Diabetes.
      \item [sonar](https://archive.ics.uci.edu/ml/datasets/Connectionist+Bench+(Sonar,+Mines+vs.+Rocks)): We want to discriminate between sonar signals bounced off a metal cylinder and those bounced off a roughly cylindrical rock.
      \item [wpbc](https://archive.ics.uci.edu/ml/datasets/Breast+Cancer+Wisconsin+(Prognostic)): Prognostic Wisconsin breast cancer.
  \end{itemize}
  \item[multiclass]\
  \begin{itemize}
    \item [iris](https://archive.ics.uci.edu/ml/datasets/Iris): Well-known dataset from Fisher, three classes.
    \item [glass](https://archive.ics.uci.edu/ml/datasets/Glass+Identification): Glass identification, seven classes.
    \item [vehicle](https://archive.ics.uci.edu/ml/datasets/Statlog+(Vehicle+Silhouettes)): Classifying a given sihouette as one of four types of vehicle.
    \item [wine](https://archive.ics.uci.edu/ml/datasets/Wine): Using chemical analysis to determine the origin of wines.
  \end{itemize}
\end{description}

\subsubsection*{SDSS}

\begin{itemize}
  \item binary classification: stars vs galaxies
  \item multiclass: stars vs galaxies vs quasars
\end{itemize}

\section*{Bits to tidy up, Appendix?}
\begin{itemize}
  \item Posterior balanced Accuracy derivation
  \item Reddening correction
  \item Feature selection, best kernel is poly degree 2
  \item Choose value of C
\end{itemize}


\section*{Acknowledgments}

So long and thanks for all the fish.

\bibliography{active}

\end{document}<|MERGE_RESOLUTION|>--- conflicted
+++ resolved
@@ -10,13 +10,9 @@
 \documentclass[fleqn,10pt,lineno]{wlpeerj} % for journal submissions
 % \documentclass[fleqn,10pt]{wlpeerj} % for preprint submissions
 
-<<<<<<< HEAD
-
 
 \newcommand{\cheng}[1]{\textcolor{green}{\textbf{Cheng: }{\footnotesize #1}}}
 
-\title{Combining Active Learning Suggestions}
-=======
 \usepackage{bm} % bold math symbols
 
 % some convenient symbols
@@ -38,8 +34,7 @@
 \newcommand*{\argmax}{\operatornamewithlimits{argmax}\limits}
 
 
-\title{An Empirical Study on Combining Active Learning Suggestions}
->>>>>>> 5e89951f
+\title{Combining Active Learning Suggestions}
 
 \author[1]{Alasdair Tran}
 \author[2]{Cheng Soon Ong}
@@ -60,7 +55,6 @@
 
 \section*{Introduction}
 
-<<<<<<< HEAD
 Previous surveys~\cite{baram04onlcal,hsu15actll}. We are more comprehensive, and consider other types of combination.
 
 There are three ideas which are often used for eliciting human
@@ -69,16 +63,6 @@
 different formulations. The ideas are active learning, bandits and
 experimental design. Related to this but with literature from a different field is social choice theory, which looks at how individual preferences are aggregated.
 
-=======
-Introduction about active learning.
-
-Definitions and stuff.
-
-\section*{Active Learning Heuristics}
-\label{sec:examples}
-
-We shall use four popular heuristics:
->>>>>>> 5e89951f
 
 
 \section*{Binary and Multiclass classification}
@@ -88,13 +72,41 @@
   \item multiclass classification
 \end{itemize}
 
-<<<<<<< HEAD
 Base learner: Logistic regression
 \begin{itemize}
   \item Warm start?
   \item polynomial kernel of degree 2
 \end{itemize}
-=======
+
+Performance:
+\begin{itemize}
+  \item Accuracy
+  \item Posterior mean balanced accuracy
+  \item F1 score
+\end{itemize}
+
+Random sampling, figure out asymptote of performance.
+
+\section*{Active Learning, Bandits, Choice and Design of Experiments}
+
+\subsection*{Active Learning}
+
+Active learning considers the setting where the agent interacts with
+its environment to procure a training set, rather than passively
+receiving i.i.d. samples from some underlying distribution.
+
+It is often assumed that the environment is infinite (e.g. $R^d$) and
+the agent has to choose a location, $x$, to query. The oracle then returns
+the label $y$. It is often assumed that there is no noise in the label,
+and hence there is no benefit of querying the same point $x$ again. In
+many practical applications, the environment is considered to be
+finite (but large). This is called the pool-based active learning.
+
+The active learning algorithm is often compared to the passive
+learning algorithm.
+
+Reward: improvement in performance.
+
 \begin{table}[h]
 	\caption {Summary of active learning heuristics used in our experiments} \label{tab:heuristics}
 	\centering
@@ -124,59 +136,7 @@
 
 
 
-
-
-\begin{table}[ht]
-\centering
-\begin{tabular}{l|r}
-Item & Quantity \\\hline
-Widgets & 42 \\
-Gadgets & 13
-\end{tabular}
-\caption{\label{tab:widgets}An example table.}
-\end{table}
->>>>>>> 5e89951f
-
-Performance:
-\begin{itemize}
-  \item Accuracy
-  \item Posterior mean balanced accuracy
-  \item F1 score
-\end{itemize}
-
-Random sampling, figure out asymptote of performance.
-
-\section*{Active Learning, Bandits, Choice and Design of Experiments}
-
-\subsection*{Active Learning}
-
-Active learning considers the setting where the agent interacts with
-its environment to procure a training set, rather than passively
-receiving i.i.d. samples from some underlying distribution.
-
-It is often assumed that the environment is infinite (e.g. $R^d$) and
-the agent has to choose a location, $x$, to query. The oracle then returns
-the label $y$. It is often assumed that there is no noise in the label,
-and hence there is no benefit of querying the same point $x$ again. In
-many practical applications, the environment is considered to be
-finite (but large). This is called the pool-based active learning.
-
-The active learning algorithm is often compared to the passive
-learning algorithm.
-
-Reward: improvement in performance.
-
-\begin{itemize}
-  \item uncertainty sampling
-    \begin{itemize}
-      \item entropy of probability
-      \item margin
-    \end{itemize}
-  \item version space reduction
-    \begin{itemize}
-      \item QBB margin
-      \item QBB KL
-    \end{itemize}
+\begin{itemize}
   \item (slow) Reduction of expected variance
   \item (slow) Reduction of expected entropy
   \item (maybe) information density http://burrsettles.com/pub/settles.emnlp08.pdf
